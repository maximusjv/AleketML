--- conflicted
+++ resolved
@@ -5,20 +5,13 @@
 
 from typing import  Optional
 
-<<<<<<< HEAD
+# Third-Party Libraries
+import numpy as np
+
 # PyTorch
 from torch.utils.data import DataLoader, Subset
 
-import AleketDataset
-=======
-# Third-Party Libraries
-import numpy as np
-
-# PyTorch
-from torch.utils.data import DataLoader, Subset
-
 from aleket_dataset import AleketDataset
->>>>>>> 083c612f
 from training_and_evaluation import COCO_STATS_NAMES, LOSSES_NAMES
     
 def split_dataset(dataset: AleketDataset,
