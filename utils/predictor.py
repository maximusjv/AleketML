--- conflicted
+++ resolved
@@ -1,404 +1,399 @@
-import PIL
-from PIL.Image import Image
-
-import torch
-import torchvision.ops as ops
-
-<<<<<<< HEAD
-from utils.patches import make_patches
-
-=======
-from utils.box_utils import box_iou
-from utils.patches import make_patches
-
-import torch
-import torchvision.ops as ops
-
->>>>>>> be951d5b
-import torchvision.transforms.v2.functional as F
-from PIL.Image import Image
-from torch.utils.data import Dataset
-
-def wbf(boxes, scores, labels, iou_threshold):
-    """
-    Merges object detections based on Weighted Boxes Fusion (WBF).
-
-    Args:
-        boxes (np.ndarray): A numpy array of shape (N, 4) representing bounding boxes.
-        scores (np.ndarray): A numpy array of shape (N,) representing confidence scores.
-        classes (np.ndarray): A numpy array of shape (N,) representing class IDs.
-        iou_threshold (float): The IoU threshold for merging boxes.
-
-    Returns:
-        tuple[np.ndarray, np.ndarray, np.ndarray]: A tuple containing:
-            - merged_boxes: A numpy array of shape (M, 4) representing merged boxes.
-            - merged_scores: A numpy array of shape (M,) representing merged scores.
-            - merged_classes: A numpy array of shape (M,) representing merged classes.
-    """
-
-    # 1. Sort Detections
-    indices = torch.argsort(scores, descending=True)
-    boxes = boxes[indices]
-    scores = scores[indices]
-    labels = labels[indices]
-
-    merged_boxes = []
-    merged_scores = []
-    merged_labels = []
-
-    cluster_boxes = []
-    cluster_scores = []
-
-    for current_box, current_score, current_label in zip(boxes, scores, labels):
-        found = False
-
-        for i, merged_box in enumerate(merged_boxes):
-            iou = ops.box_iou(current_box[torch.newaxis, ...], merged_box[torch.newaxis, ...])[0, 0]
-            if iou > iou_threshold:
-                found = True
-                
-              
-                cluster_boxes[i].append(current_box)
-                cluster_scores[i].append(current_score)
-                
-                matched_boxes = torch.stack(cluster_boxes[i])
-                matched_scores = torch.stack(cluster_scores[i])
-
-                # Merge boxes using weighted average
-                merged_boxes[i] = (matched_boxes * matched_scores[:, torch.newaxis]).sum(
-                    axis=0
-                ) / matched_scores.sum()
-                merged_scores[i] = matched_scores.mean()
-                break
-
-        if not found:
-            merged_boxes.append(current_box)
-            merged_scores.append(current_score)
-            merged_labels.append(current_label)
-
-            cluster_boxes.append([current_box])
-            cluster_scores.append([current_score])
-
-    return torch.stack(merged_boxes), torch.stack(merged_scores), torch.stack(merged_labels)
-
-
-def batched_wbf(boxes, scores, labels, iou_threshold):
-    """
-    Merges object detections by classes based on Weighted Boxes Fusion (WBF).
-
-    Args:
-        boxes (np.ndarray): A numpy array of shape (N, 4) representing bounding boxes.
-        scores (np.ndarray): A numpy array of shape (N,) representing confidence scores.
-        classes (np.ndarray): A numpy array of shape (N,) representing class IDs.
-        iou_threshold (float): The IoU threshold for merging boxes.
-
-    Returns:
-        tuple[np.ndarray, np.ndarray, np.ndarray]: A tuple containing:
-            - merged_boxes: A numpy array of shape (M, 4) representing merged boxes.
-            - merged_scores: A numpy array of shape (M,) representing merged scores.
-            - merged_classes: A numpy array of shape (M,) representing merged classes.
-    """
-
-
-    classes = torch.unique(labels)
-
-    merged_boxes = []
-    merged_scores = []
-    merged_labels = []
-    
-    for class_id in classes:
-        keep = torch.where(labels == class_id)
-        mb, ms, ml = wbf(boxes[keep], scores[keep], labels[keep], iou_threshold)
-        merged_boxes.append(mb)
-        merged_scores.append(ms)
-        merged_labels.append(ml)
-
-    merged_boxes = torch.cat(merged_boxes)
-    merged_scores = torch.cat(merged_scores)
-    merged_labels = torch.concatenate(merged_labels)
-
-    indices = torch.argsort(merged_scores, descending=True)
-    merged_boxes = merged_boxes[indices]
-    merged_scores = merged_scores[indices]
-    merged_labels = merged_labels[indices]
-    
-    return merged_boxes, merged_scores, merged_labels
-
-
-@torch.no_grad()
-def preprocess(
-    size_factor, 
-    patch_size,
-    patch_overlap,
-    image):
-
-    if isinstance(image, str):
-        image = PIL.Image.open(image)
-
-    if isinstance(image, Image):
-        image = F.to_image(image)
-
-    ht, wd = image.shape[-2:]
-    ht = int(ht * size_factor)
-    wd = int(wd * size_factor)
-
-    padded_width, padded_height, patches = make_patches(
-        wd, ht, patch_size, patch_overlap
-    )
-
-    image = F.resize(image, size=[ht, wd])
-    image = F.pad(
-        image, padding=[0, 0, padded_width - wd, padded_height - ht], fill=0.0
-    )
-    image = F.to_dtype(image, dtype=torch.float32, scale=True)
-
-    patched_images = torch.stack(
-        [F.crop(image, y1, x1, y2 - y1, x2 - x1) for (x1, y1, x2, y2) in patches]
-    )
-
-    return patches, patched_images
-
-@torch.no_grad()
-def postprocess(
-    size_factor,
-    patches,
-    predictions,
-    post_postproces_detections,
-    iou_thresh,
-    use_merge=True,
-):
-    """
-    Postprocesses object detection predictions.
-
-    This function takes a list of predictions and corresponding patch coordinates, adjusts the bounding boxes
-    to the original image coordinates, and applies either WBF or NMS to merge or filter overlapping detections.
-
-    Args:
-        size_factor (float): The factor by which the image was resized before patching.
-        patches (list[list[int]]): A list of patch coordinates, where each patch is represented by
-                                    a list [x1, y1, x2, y2].
-        predictions (list[dict[str, torch.Tensor]]): A list of prediction dictionaries, where each dictionary
-                                                    contains 'boxes', 'scores', and 'labels' as PyTorch tensors.
-        post_postproces_detections (int): The maximum number of detections to keep after post-processing.
-        iou_thresh (float): The IoU threshold for merging or filtering boxes.
-        use_merge (bool, optional): Whether to use WBF (True) or NMS (False). Defaults to True.
-
-    Returns:
-        dict[str, np.ndarray]: A dictionary containing the post-processed 'boxes', 'scores', and 'labels'
-                                as NumPy arrays.
-    """
-    boxes = []
-    labels = []
-    scores = []
-
-    for prediction, patch in zip(predictions, patches):
-        x1, y1, _, _ = patch
-        prediction["boxes"][:, [0, 2]] += x1
-        prediction["boxes"][:, [1, 3]] += y1
-        if len(prediction["boxes"]) != 0:
-            boxes.extend(prediction["boxes"])
-            labels.extend(prediction["labels"])
-            scores.extend(prediction["scores"])
-
-    if boxes:
-        labels = torch.stack(labels)
-        boxes = torch.stack(boxes)
-        scores = torch.stack(scores)
-
-        boxes /= size_factor
-        if use_merge:
-            boxes, scores, labels = batched_wbf(boxes, scores, labels, iou_thresh)
-        else:
-            keep = ops.batched_nms(
-                boxes,
-                scores,
-                labels,
-                iou_thresh,
-            )
-
-        boxes = boxes[:post_postproces_detections]
-        scores = scores[:post_postproces_detections]
-        labels = labels[:post_postproces_detections]
-
-    else:
-        labels = torch.zeros(0, dtype=torch.int64)
-        boxes = torch.zeros((0, 4), dtype=torch.float32)
-        scores = torch.zeros(0, dtype=torch.float32)
-
-    return {"boxes": boxes, "scores": scores, "labels": labels}
-
-@torch.no_grad()
-def preprocess(
-    size_factor, 
-    patch_size,
-    patch_overlap,
-    image):
-
-    if isinstance(image, str):
-        image = PIL.Image.open(image)
-
-    if isinstance(image, Image):
-        image = F.to_image(image)
-
-    ht, wd = image.shape[-2:]
-    ht = int(ht * size_factor)
-    wd = int(wd * size_factor)
-
-    padded_width, padded_height, patches = make_patches(
-        wd, ht, patch_size, patch_overlap
-    )
-
-    image = F.resize(image, size=[ht, wd])
-    image = F.pad(
-        image, padding=[0, 0, padded_width - wd, padded_height - ht], fill=0.0
-    )
-    image = F.to_dtype(image, dtype=torch.float32, scale=True)
-
-    patched_images = torch.stack(
-        [F.crop(image, y1, x1, y2 - y1, x2 - x1) for (x1, y1, x2, y2) in patches]
-    )
-
-    return patches, patched_images
-
-class Predictor:
-
-    def __init__(
-        self,
-        model,
-        device,
-        image_size_factor=1,
-        detections_per_image=500,
-        detections_per_patch=100,
-        patches_per_batch=4,
-        patch_size=1024,
-        patch_overlap=0.2,
-    ):
-        """
-        Initialize the Predictor class.
-
-        This class is designed to handle object detection predictions using a FasterRCNN model,
-        with support for image patching and batch processing.
-
-        Args:
-            model (FasterRCNN): The FasterRCNN model to be used for predictions.
-            device (torch.device): The device (CPU/GPU) on which to run the model.
-            images_per_batch (int, optional): Number of images to process in each batch. Defaults to 4.
-            image_size_factor (float, optional): Factor to resize input images. Defaults to 1.
-            detections_per_image (int, optional): Maximum number of detections to return per image. Defaults to 300.
-            detections_per_patch (int, optional): Maximum number of detections to return per image patch. Defaults to 100.
-            patches_per_batch (int, optional): Number of patches to process in each batch. Defaults to 4.
-            patch_size (int, optional): Size of each image patch. Defaults to 1024.
-            patch_overlap (float, optional): Overlap between adjacent patches. Defaults to 0.2.
-        """
-        self.device = device
-        self.model = model.to(device)
-        self.image_size_factor = image_size_factor
-        self.per_image_detections = detections_per_image
-
-        self.patch_size = patch_size
-        self.patch_overlap = patch_overlap
-        self.detections_per_patch = detections_per_patch
-        self.patches_per_batch = patches_per_batch
-
-    @torch.no_grad()
-    def predict(
-        self, image, iou_thresh, score_thresh, use_merge=True
-    ):
-        """
-        Generate predictions for an image or a set of images using the model.
-
-        This method efficiently processes input image, applies the object detection model,
-        and post-processes the results to produce predictions.
-
-        Args:
-            image (Image | torch.Tensor | str): 
-                The input image. Provided as PIL Image, torch Tensor or a file path.
-            iou_thresh (float): 
-                The Intersection over Union (IoU) threshold used for merging or filtering 
-                overlapping detections.
-            score_thresh (float): 
-                The confidence score threshold used to filter out low-confidence detections.
-            use_merge (bool, optional): 
-                If True, merge overlapping detections using Weighted Boxes Fusion (WBF). 
-                If False, use Non-Maximum Suppression (NMS). Defaults to True.
-
-        Returns:
-            dict[str, np.array]: A dictionary where:
-                - 'boxes': Bounding boxes of detected objects.
-                - 'scores': Confidence scores for each detection.
-                - 'labels': Predicted class labels for each detection.
-        """
-
-        self.model.roi_heads.score_thresh = score_thresh
-        self.model.roi_heads.nms_thresh = 1 if use_merge else iou_thresh
-        self.model.roi_heads.detections_per_img = self.detections_per_patch
-        self.model.eval()
-        
-        result = {}
-        
-        predictions = []
-        patches, patched_images = preprocess(self.image_size_factor, self.patch_size, self.patch_overlap, image)
-        for b_imgs in torch.split(patched_images, self.patches_per_batch):
-            b_imgs = b_imgs.to(self.device)
-            with torch.autocast(device_type=self.device.type, dtype=torch.float16):
-                predictions.extend(self.model(b_imgs))
-
-        predictions = postprocess(
-            self.image_size_factor,
-            patches,
-            predictions,
-            self.per_image_detections,
-            iou_thresh,
-            use_merge=use_merge,
-        )
-
-        return predictions
-    
-    
-    @torch.no_grad()
-    def get_predictions(
-        self, images, iou_thresh, score_thresh, use_merge=True
-    ):
-        """
-        Generate predictions for an image or a set of images using the model.
-
-        This method efficiently processes input images, applies the object detection model,
-        and post-processes the results to produce a dictionary of predictions.
-
-        Args:
-            images (list[Image | torch.Tensor | str] | Dataset | Image | torch.Tensor | str): 
-                The input image(s) to process. Can be a single image or a list of images, 
-                provided as PIL Images, torch Tensors, file paths, or a Dataset.
-            iou_thresh (float): 
-                The Intersection over Union (IoU) threshold used for merging or filtering 
-                overlapping detections.
-            score_thresh (float): 
-                The confidence score threshold used to filter out low-confidence detections.
-            use_merge (bool, optional): 
-                If True, merge overlapping detections using Weighted Boxes Fusion (WBF). 
-                If False, use Non-Maximum Suppression (NMS). Defaults to True.
-
-        Returns:
-            dict[int, dict[str, np.array]]: A dictionary where:
-                - Keys are image ids
-                - Values are dictionaries containing the following numpy arrays:
-                    - 'boxes': Bounding boxes of detected objects.
-                    - 'scores': Confidence scores for each detection.
-                    - 'labels': Predicted class labels for each detection.
-            if a single image provided only single prediction returned (not a dictionary)
-            
-        """
-
-        single = isinstance(images, (torch.Tensor, Image, str))
-        images = [images] if single else images
-        result = {}
-        
-        for idx, image in enumerate(images):
-            if isinstance(images, Dataset):
-                image, target = image
-                idx = target["image_id"]
-                
-            predictions = self.predict(image, iou_thresh, score_thresh, use_merge)
-            result[idx] = predictions
-        
-        return result if not single else next(iter(result.values()), None)
+import PIL
+from PIL.Image import Image
+
+import torch
+import torchvision.ops as ops
+
+from utils.box_utils import box_iou
+from utils.patches import make_patches
+
+import torch
+import torchvision.ops as ops
+
+import torchvision.transforms.v2.functional as F
+from PIL.Image import Image
+from torch.utils.data import Dataset
+
+def wbf(boxes, scores, labels, iou_threshold):
+    """
+    Merges object detections based on Weighted Boxes Fusion (WBF).
+
+    Args:
+        boxes (np.ndarray): A numpy array of shape (N, 4) representing bounding boxes.
+        scores (np.ndarray): A numpy array of shape (N,) representing confidence scores.
+        classes (np.ndarray): A numpy array of shape (N,) representing class IDs.
+        iou_threshold (float): The IoU threshold for merging boxes.
+
+    Returns:
+        tuple[np.ndarray, np.ndarray, np.ndarray]: A tuple containing:
+            - merged_boxes: A numpy array of shape (M, 4) representing merged boxes.
+            - merged_scores: A numpy array of shape (M,) representing merged scores.
+            - merged_classes: A numpy array of shape (M,) representing merged classes.
+    """
+
+    # 1. Sort Detections
+    indices = torch.argsort(scores, descending=True)
+    boxes = boxes[indices]
+    scores = scores[indices]
+    labels = labels[indices]
+
+    merged_boxes = []
+    merged_scores = []
+    merged_labels = []
+
+    cluster_boxes = []
+    cluster_scores = []
+
+    for current_box, current_score, current_label in zip(boxes, scores, labels):
+        found = False
+
+        for i, merged_box in enumerate(merged_boxes):
+            iou = ops.box_iou(current_box[torch.newaxis, ...], merged_box[torch.newaxis, ...])[0, 0]
+            if iou > iou_threshold:
+                found = True
+                
+              
+                cluster_boxes[i].append(current_box)
+                cluster_scores[i].append(current_score)
+                
+                matched_boxes = torch.stack(cluster_boxes[i])
+                matched_scores = torch.stack(cluster_scores[i])
+
+                # Merge boxes using weighted average
+                merged_boxes[i] = (matched_boxes * matched_scores[:, torch.newaxis]).sum(
+                    axis=0
+                ) / matched_scores.sum()
+                merged_scores[i] = matched_scores.mean()
+                break
+
+        if not found:
+            merged_boxes.append(current_box)
+            merged_scores.append(current_score)
+            merged_labels.append(current_label)
+
+            cluster_boxes.append([current_box])
+            cluster_scores.append([current_score])
+
+    return torch.stack(merged_boxes), torch.stack(merged_scores), torch.stack(merged_labels)
+
+
+def batched_wbf(boxes, scores, labels, iou_threshold):
+    """
+    Merges object detections by classes based on Weighted Boxes Fusion (WBF).
+
+    Args:
+        boxes (np.ndarray): A numpy array of shape (N, 4) representing bounding boxes.
+        scores (np.ndarray): A numpy array of shape (N,) representing confidence scores.
+        classes (np.ndarray): A numpy array of shape (N,) representing class IDs.
+        iou_threshold (float): The IoU threshold for merging boxes.
+
+    Returns:
+        tuple[np.ndarray, np.ndarray, np.ndarray]: A tuple containing:
+            - merged_boxes: A numpy array of shape (M, 4) representing merged boxes.
+            - merged_scores: A numpy array of shape (M,) representing merged scores.
+            - merged_classes: A numpy array of shape (M,) representing merged classes.
+    """
+
+
+    classes = torch.unique(labels)
+
+    merged_boxes = []
+    merged_scores = []
+    merged_labels = []
+    
+    for class_id in classes:
+        keep = torch.where(labels == class_id)
+        mb, ms, ml = wbf(boxes[keep], scores[keep], labels[keep], iou_threshold)
+        merged_boxes.append(mb)
+        merged_scores.append(ms)
+        merged_labels.append(ml)
+
+    merged_boxes = torch.cat(merged_boxes)
+    merged_scores = torch.cat(merged_scores)
+    merged_labels = torch.concatenate(merged_labels)
+
+    indices = torch.argsort(merged_scores, descending=True)
+    merged_boxes = merged_boxes[indices]
+    merged_scores = merged_scores[indices]
+    merged_labels = merged_labels[indices]
+    
+    return merged_boxes, merged_scores, merged_labels
+
+
+@torch.no_grad()
+def preprocess(
+    size_factor, 
+    patch_size,
+    patch_overlap,
+    image):
+
+    if isinstance(image, str):
+        image = PIL.Image.open(image)
+
+    if isinstance(image, Image):
+        image = F.to_image(image)
+
+    ht, wd = image.shape[-2:]
+    ht = int(ht * size_factor)
+    wd = int(wd * size_factor)
+
+    padded_width, padded_height, patches = make_patches(
+        wd, ht, patch_size, patch_overlap
+    )
+
+    image = F.resize(image, size=[ht, wd])
+    image = F.pad(
+        image, padding=[0, 0, padded_width - wd, padded_height - ht], fill=0.0
+    )
+    image = F.to_dtype(image, dtype=torch.float32, scale=True)
+
+    patched_images = torch.stack(
+        [F.crop(image, y1, x1, y2 - y1, x2 - x1) for (x1, y1, x2, y2) in patches]
+    )
+
+    return patches, patched_images
+
+@torch.no_grad()
+def postprocess(
+    size_factor,
+    patches,
+    predictions,
+    post_postproces_detections,
+    iou_thresh,
+    use_merge=True,
+):
+    """
+    Postprocesses object detection predictions.
+
+    This function takes a list of predictions and corresponding patch coordinates, adjusts the bounding boxes
+    to the original image coordinates, and applies either WBF or NMS to merge or filter overlapping detections.
+
+    Args:
+        size_factor (float): The factor by which the image was resized before patching.
+        patches (list[list[int]]): A list of patch coordinates, where each patch is represented by
+                                    a list [x1, y1, x2, y2].
+        predictions (list[dict[str, torch.Tensor]]): A list of prediction dictionaries, where each dictionary
+                                                    contains 'boxes', 'scores', and 'labels' as PyTorch tensors.
+        post_postproces_detections (int): The maximum number of detections to keep after post-processing.
+        iou_thresh (float): The IoU threshold for merging or filtering boxes.
+        use_merge (bool, optional): Whether to use WBF (True) or NMS (False). Defaults to True.
+
+    Returns:
+        dict[str, np.ndarray]: A dictionary containing the post-processed 'boxes', 'scores', and 'labels'
+                                as NumPy arrays.
+    """
+    boxes = []
+    labels = []
+    scores = []
+
+    for prediction, patch in zip(predictions, patches):
+        x1, y1, _, _ = patch
+        prediction["boxes"][:, [0, 2]] += x1
+        prediction["boxes"][:, [1, 3]] += y1
+        if len(prediction["boxes"]) != 0:
+            boxes.extend(prediction["boxes"])
+            labels.extend(prediction["labels"])
+            scores.extend(prediction["scores"])
+
+    if boxes:
+        labels = torch.stack(labels)
+        boxes = torch.stack(boxes)
+        scores = torch.stack(scores)
+
+        boxes /= size_factor
+        if use_merge:
+            boxes, scores, labels = batched_wbf(boxes, scores, labels, iou_thresh)
+        else:
+            keep = ops.batched_nms(
+                boxes,
+                scores,
+                labels,
+                iou_thresh,
+            )
+
+        boxes = boxes[:post_postproces_detections]
+        scores = scores[:post_postproces_detections]
+        labels = labels[:post_postproces_detections]
+
+    else:
+        labels = torch.zeros(0, dtype=torch.int64)
+        boxes = torch.zeros((0, 4), dtype=torch.float32)
+        scores = torch.zeros(0, dtype=torch.float32)
+
+    return {"boxes": boxes, "scores": scores, "labels": labels}
+
+@torch.no_grad()
+def preprocess(
+    size_factor, 
+    patch_size,
+    patch_overlap,
+    image):
+
+    if isinstance(image, str):
+        image = PIL.Image.open(image)
+
+    if isinstance(image, Image):
+        image = F.to_image(image)
+
+    ht, wd = image.shape[-2:]
+    ht = int(ht * size_factor)
+    wd = int(wd * size_factor)
+
+    padded_width, padded_height, patches = make_patches(
+        wd, ht, patch_size, patch_overlap
+    )
+
+    image = F.resize(image, size=[ht, wd])
+    image = F.pad(
+        image, padding=[0, 0, padded_width - wd, padded_height - ht], fill=0.0
+    )
+    image = F.to_dtype(image, dtype=torch.float32, scale=True)
+
+    patched_images = torch.stack(
+        [F.crop(image, y1, x1, y2 - y1, x2 - x1) for (x1, y1, x2, y2) in patches]
+    )
+
+    return patches, patched_images
+
+class Predictor:
+
+    def __init__(
+        self,
+        model,
+        device,
+        image_size_factor=1,
+        detections_per_image=500,
+        detections_per_patch=100,
+        patches_per_batch=4,
+        patch_size=1024,
+        patch_overlap=0.2,
+    ):
+        """
+        Initialize the Predictor class.
+
+        This class is designed to handle object detection predictions using a FasterRCNN model,
+        with support for image patching and batch processing.
+
+        Args:
+            model (FasterRCNN): The FasterRCNN model to be used for predictions.
+            device (torch.device): The device (CPU/GPU) on which to run the model.
+            images_per_batch (int, optional): Number of images to process in each batch. Defaults to 4.
+            image_size_factor (float, optional): Factor to resize input images. Defaults to 1.
+            detections_per_image (int, optional): Maximum number of detections to return per image. Defaults to 300.
+            detections_per_patch (int, optional): Maximum number of detections to return per image patch. Defaults to 100.
+            patches_per_batch (int, optional): Number of patches to process in each batch. Defaults to 4.
+            patch_size (int, optional): Size of each image patch. Defaults to 1024.
+            patch_overlap (float, optional): Overlap between adjacent patches. Defaults to 0.2.
+        """
+        self.device = device
+        self.model = model.to(device)
+        self.image_size_factor = image_size_factor
+        self.per_image_detections = detections_per_image
+
+        self.patch_size = patch_size
+        self.patch_overlap = patch_overlap
+        self.detections_per_patch = detections_per_patch
+        self.patches_per_batch = patches_per_batch
+
+    @torch.no_grad()
+    def predict(
+        self, image, iou_thresh, score_thresh, use_merge=True
+    ):
+        """
+        Generate predictions for an image or a set of images using the model.
+
+        This method efficiently processes input image, applies the object detection model,
+        and post-processes the results to produce predictions.
+
+        Args:
+            image (Image | torch.Tensor | str): 
+                The input image. Provided as PIL Image, torch Tensor or a file path.
+            iou_thresh (float): 
+                The Intersection over Union (IoU) threshold used for merging or filtering 
+                overlapping detections.
+            score_thresh (float): 
+                The confidence score threshold used to filter out low-confidence detections.
+            use_merge (bool, optional): 
+                If True, merge overlapping detections using Weighted Boxes Fusion (WBF). 
+                If False, use Non-Maximum Suppression (NMS). Defaults to True.
+
+        Returns:
+            dict[str, np.array]: A dictionary where:
+                - 'boxes': Bounding boxes of detected objects.
+                - 'scores': Confidence scores for each detection.
+                - 'labels': Predicted class labels for each detection.
+        """
+
+        self.model.roi_heads.score_thresh = score_thresh
+        self.model.roi_heads.nms_thresh = 1 if use_merge else iou_thresh
+        self.model.roi_heads.detections_per_img = self.detections_per_patch
+        self.model.eval()
+        
+        result = {}
+        
+        predictions = []
+        patches, patched_images = preprocess(self.image_size_factor, self.patch_size, self.patch_overlap, image)
+        for b_imgs in torch.split(patched_images, self.patches_per_batch):
+            b_imgs = b_imgs.to(self.device)
+            with torch.autocast(device_type=self.device.type, dtype=torch.float16):
+                predictions.extend(self.model(b_imgs))
+
+        predictions = postprocess(
+            self.image_size_factor,
+            patches,
+            predictions,
+            self.per_image_detections,
+            iou_thresh,
+            use_merge=use_merge,
+        )
+
+        return predictions
+    
+    
+    @torch.no_grad()
+    def get_predictions(
+        self, images, iou_thresh, score_thresh, use_merge=True
+    ):
+        """
+        Generate predictions for an image or a set of images using the model.
+
+        This method efficiently processes input images, applies the object detection model,
+        and post-processes the results to produce a dictionary of predictions.
+
+        Args:
+            images (list[Image | torch.Tensor | str] | Dataset | Image | torch.Tensor | str): 
+                The input image(s) to process. Can be a single image or a list of images, 
+                provided as PIL Images, torch Tensors, file paths, or a Dataset.
+            iou_thresh (float): 
+                The Intersection over Union (IoU) threshold used for merging or filtering 
+                overlapping detections.
+            score_thresh (float): 
+                The confidence score threshold used to filter out low-confidence detections.
+            use_merge (bool, optional): 
+                If True, merge overlapping detections using Weighted Boxes Fusion (WBF). 
+                If False, use Non-Maximum Suppression (NMS). Defaults to True.
+
+        Returns:
+            dict[int, dict[str, np.array]]: A dictionary where:
+                - Keys are image ids
+                - Values are dictionaries containing the following numpy arrays:
+                    - 'boxes': Bounding boxes of detected objects.
+                    - 'scores': Confidence scores for each detection.
+                    - 'labels': Predicted class labels for each detection.
+            if a single image provided only single prediction returned (not a dictionary)
+            
+        """
+
+        single = isinstance(images, (torch.Tensor, Image, str))
+        images = [images] if single else images
+        result = {}
+        
+        for idx, image in enumerate(images):
+            if isinstance(images, Dataset):
+                image, target = image
+                idx = target["image_id"]
+                
+            predictions = self.predict(image, iou_thresh, score_thresh, use_merge)
+            result[idx] = predictions
+        
+        return result if not single else next(iter(result.values()), None)